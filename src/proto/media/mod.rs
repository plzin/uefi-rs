//! Media access protocols.
//!
//! These protocols can be used to enumerate and access various media devices.
//! They provide both **high-level abstractions** such as **files and partitions**,
//! and **low-level access** such as an **block I/O** or **raw ATA** access protocol.

pub mod file;

<<<<<<< HEAD
pub mod fs;

pub mod block_io;
=======
pub mod block;
pub mod fs;
>>>>>>> 579ba6bb
<|MERGE_RESOLUTION|>--- conflicted
+++ resolved
@@ -6,11 +6,7 @@
 
 pub mod file;
 
-<<<<<<< HEAD
+pub mod block;
 pub mod fs;
 
-pub mod block_io;
-=======
-pub mod block;
-pub mod fs;
->>>>>>> 579ba6bb
+pub mod block_io;