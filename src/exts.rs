--- conflicted
+++ resolved
@@ -1,11 +1,7 @@
 //! Utility functions for the most common UEFI patterns.
 
 use alloc_api::{
-<<<<<<< HEAD
-    alloc::{handle_alloc_error, AllocRef, Global, AllocInit},
-=======
     alloc::{handle_alloc_error, AllocInit, AllocRef, Global, MemoryBlock},
->>>>>>> 679ddb85
     boxed::Box,
 };
 use core::{alloc::Layout, slice};
@@ -20,13 +16,8 @@
         handle_alloc_error(layout);
     }
     unsafe {
-<<<<<<< HEAD
-        match Global.alloc(layout, AllocInit::Uninitialized) {
-            Ok(b) => Box::from_raw(slice::from_raw_parts_mut(b.ptr.as_ptr(), b.size)),
-=======
         let MemoryBlock { ptr, size } = match Global.alloc(layout, AllocInit::Uninitialized) {
             Ok(block) => block,
->>>>>>> 679ddb85
             Err(_) => handle_alloc_error(layout),
         };
         Box::from_raw(slice::from_raw_parts_mut(ptr.as_ptr(), size))
